from typing import List, Optional, Union

from torch.autograd import Variable
import torch
import torch.nn as nn


class CRF(nn.Module):
    """Conditional random field.

    This module implements a conditional random field [LMP]. The forward computation
    of this class computes the log likelihood of the given sequence of tags and
    emission score tensor. This class also has ``decode`` method which finds the
    best tag sequence given an emission score tensor using `Viterbi algorithm`_.

    Arguments
    ---------
    num_tags : int
        Number of tags.

    Attributes
    ----------
    num_tags : int
        Number of tags passed to ``__init__``.
    start_transitions : :class:`~torch.nn.Parameter`
        Start transition score tensor of size ``(num_tags,)``.
    end_transitions : :class:`~torch.nn.Parameter`
        End transition score tensor of size ``(num_tags,)``.
    transitions : :class:`~torch.nn.Parameter`
        Transition score tensor of size ``(num_tags, num_tags)``.

    References
    ----------
    .. [LMP] Lafferty, J., McCallum, A., Pereira, F. (2001).
             "Conditional random fields: Probabilistic models for segmenting and
             labeling sequence data". *Proc. 18th International Conf. on Machine
             Learning*. Morgan Kaufmann. pp. 282–289.

    .. _Viterbi algorithm: https://en.wikipedia.org/wiki/Viterbi_algorithm
    """
    def __init__(self, num_tags: int, use_gpu=False) -> None:
        if num_tags <= 0:
            raise ValueError(f'invalid number of tags: {num_tags}')
        super().__init__()
        self.num_tags = num_tags
<<<<<<< HEAD
        if use_gpu:
            self.start_transitions = nn.Parameter(torch.Tensor(num_tags).cuda())
            self.end_transitions = nn.Parameter(torch.Tensor(num_tags).cuda())
            self.transitions = nn.Parameter(torch.Tensor(num_tags, num_tags).cuda())
        else:
            self.start_transitions = nn.Parameter(torch.Tensor(num_tags))
            self.end_transitions = nn.Parameter(torch.Tensor(num_tags))
            self.transitions = nn.Parameter(torch.Tensor(num_tags, num_tags))
        self.reset_parameters()
=======
        self.start_transitions = nn.Parameter(torch.Tensor(num_tags))
        self.end_transitions = nn.Parameter(torch.Tensor(num_tags))
        self.transitions = nn.Parameter(torch.Tensor(num_tags, num_tags))

        self.initialize_parameters()
>>>>>>> d52f431d

    def initialize_parameters(self,
                              start_transitions=None,
                              end_transitions=None,
                              transitions=None) -> None:
        """Initialize the transition parameters.

        The parameters will be initialized randomly from a uniform distribution
        between -0.1 and 0.1, unless given explicitly as an argument.
        """
        if start_transitions is None:
            nn.init.uniform(self.start_transitions, -0.1, 0.1)
        else:
            self.start_transitions.data = start_transitions
        if end_transitions is None:
            nn.init.uniform(self.end_transitions, -0.1, 0.1)
        else:
            self.end_transitions.data = end_transitions
        if transitions is None:
            nn.init.uniform(self.transitions, -0.1, 0.1)
        else:
            self.transitions.data = transitions

    def __repr__(self) -> str:
        return f'{self.__class__.__name__}(num_tags={self.num_tags})'

    def forward(self,
                emissions: Variable,
                tags: Variable,
                mask: Optional[Variable] = None,
                reduce: bool = True,
                ) -> Variable:
        """Compute the log likelihood of the given sequence of tags and emission score.

        Arguments
        ---------
        emissions : :class:`~torch.autograd.Variable`
            Emission score tensor of size ``(seq_length, batch_size, num_tags)``.
        tags : :class:`~torch.autograd.Variable`
            Sequence of tags as ``LongTensor`` of size ``(seq_length, batch_size)``.
        mask : :class:`~torch.autograd.Variable`, optional
            Mask tensor as ``ByteTensor`` of size ``(seq_length, batch_size)``.
        reduce : bool
            Whether to sum the log likelihood over the batch.

        Returns
        -------
        :class:`~torch.autograd.Variable`
            The log likelihood. This will have size (1,) if ``reduce=True``, ``(batch_size,)``
            otherwise.
        """
        if emissions.dim() != 3:
            raise ValueError(f'emissions must have dimension of 3, got {emissions.dim()}')
        if tags.dim() != 2:
            raise ValueError(f'tags must have dimension of 2, got {tags.dim()}')
        if emissions.size()[:2] != tags.size():
            raise ValueError(
                'the first two dimensions of emissions and tags must match, '
                f'got {tuple(emissions.size()[:2])} and {tuple(tags.size())}'
            )
        if emissions.size(2) != self.num_tags:
            raise ValueError(
                f'expected last dimension of emissions is {self.num_tags}, '
                f'got {emissions.size(2)}'
            )
        if mask is not None:
            if tags.size() != mask.size():
                raise ValueError(
                    f'size of tags and mask must match, got {tuple(tags.size())} '
                    f'and {tuple(mask.size())}'
                )
            if not all(mask[0].data):
                raise ValueError('mask of the first timestep must all be on')

        if mask is None:
            mask = Variable(self._new(tags.size()).fill_(1)).byte()

        numerator = self._compute_joint_llh(emissions, tags, mask)
        denominator = self._compute_log_partition_function(emissions, mask)
        llh = numerator - denominator
        return llh if not reduce else torch.sum(llh)

    def decode(self,
               emissions: Union[Variable, torch.FloatTensor],
               mask: Optional[Union[Variable, torch.ByteTensor]] = None) -> List[List[int]]:
        """Find the most likely tag sequence using Viterbi algorithm.

        Arguments
        ---------
        emissions : :class:`~torch.autograd.Variable` or :class:`~torch.FloatTensor`
            Emission score tensor of size ``(seq_length, batch_size, num_tags)``.
        mask : :class:`~torch.autograd.Variable` or :class:`torch.ByteTensor`
            Mask tensor of size ``(seq_length, batch_size)``.

        Returns
        -------
        list
            List of list containing the best tag sequence for each batch.
        """
        if emissions.dim() != 3:
            raise ValueError(f'emissions must have dimension of 3, got {emissions.dim()}')
        if emissions.size(2) != self.num_tags:
            raise ValueError(
                f'expected last dimension of emissions is {self.num_tags}, '
                f'got {emissions.size(2)}'
            )
        if mask is not None and emissions.size()[:2] != mask.size():
            raise ValueError(
                'the first two dimensions of emissions and mask must match, '
                f'got {tuple(emissions.size()[:2])} and {tuple(mask.size())}'
            )

        if isinstance(emissions, Variable):
            emissions = emissions.data
        if mask is None:
            mask = self._new(emissions.size()[:2]).fill_(1).byte()
        elif isinstance(mask, Variable):
            mask = mask.data

        return self._viterbi_decode(emissions, mask)

    def _compute_joint_llh(self,
                           emissions: Variable,
                           tags: Variable,
                           mask: Variable) -> Variable:
        # emissions: (seq_length, batch_size, num_tags)
        # tags: (seq_length, batch_size)
        # mask: (seq_length, batch_size)
        assert emissions.dim() == 3 and tags.dim() == 2
        assert emissions.size()[:2] == tags.size()
        assert emissions.size(2) == self.num_tags
        assert mask.size() == tags.size()
        assert all(mask[0].data)

        seq_length = emissions.size(0)
        mask = mask.float()

        # Start transition score
        llh = self.start_transitions[tags[0]]  # (batch_size,)

        for i in range(seq_length - 1):
            cur_tag, next_tag = tags[i], tags[i+1]
            # Emission score for current tag
            llh += emissions[i].gather(1, cur_tag.view(-1, 1)).squeeze(1) * mask[i]
            # Transition score to next tag
            transition_score = self.transitions[cur_tag, next_tag]
            # Only add transition score if the next tag is not masked (mask == 1)
            llh += transition_score * mask[i+1]

        # Find last tag index
        last_tag_indices = mask.long().sum(0) - 1  # (batch_size,)
        last_tags = tags.gather(0, last_tag_indices.view(1, -1)).squeeze(0)

        # End transition score
        llh += self.end_transitions[last_tags]
        # Emission score for the last tag, if mask is valid (mask == 1)
        llh += emissions[-1].gather(1, last_tags.view(-1, 1)).squeeze(1) * mask[-1]

        return llh

    def _compute_log_partition_function(self,
                                        emissions: Variable,
                                        mask: Variable) -> Variable:
        # emissions: (seq_length, batch_size, num_tags)
        # mask: (seq_length, batch_size)
        assert emissions.dim() == 3 and mask.dim() == 2
        assert emissions.size()[:2] == mask.size()
        assert emissions.size(2) == self.num_tags
        assert all(mask[0].data)

        seq_length = emissions.size(0)
        mask = mask.float()

        # Start transition score and first emission
        log_prob = self.start_transitions.view(1, -1) + emissions[0]
        # Here, log_prob has size (batch_size, num_tags) where for each batch,
        # the j-th column stores the log probability that the current timestep has tag j

        for i in range(1, seq_length):
            # Broadcast log_prob over all possible next tags
            broadcast_log_prob = log_prob.unsqueeze(2)  # (batch_size, num_tags, 1)
            # Broadcast transition score over all instances in the batch
            broadcast_transitions = self.transitions.unsqueeze(0)  # (1, num_tags, num_tags)
            # Broadcast emission score over all possible current tags
            broadcast_emissions = emissions[i].unsqueeze(1)  # (batch_size, 1, num_tags)
            # Sum current log probability, transition, and emission scores
            score = broadcast_log_prob + broadcast_transitions \
                + broadcast_emissions  # (batch_size, num_tags, num_tags)
            # Sum over all possible current tags, but we're in log prob space, so a sum
            # becomes a log-sum-exp
            score = self._log_sum_exp(score, 1)  # (batch_size, num_tags)
            # Set log_prob to the score if this timestep is valid (mask == 1), otherwise
            # leave it alone
            log_prob = score * mask[i].unsqueeze(1) + log_prob * (1.-mask[i]).unsqueeze(1)

        # End transition score
        log_prob += self.end_transitions.view(1, -1)
        # Sum (log-sum-exp) over all possible tags
        return self._log_sum_exp(log_prob, 1)  # (batch_size,)

    def _viterbi_decode(self, emissions: torch.FloatTensor, mask: torch.ByteTensor) \
            -> List[List[int]]:
        # Get input sizes
        max_sequence_length = emissions.shape[0]
        minibatch_size = emissions.shape[1]
        sequence_lengths = mask.long().sum(dim=0)

        # emissions: (seq_length, batch_size, num_tags)
        assert emissions.shape[2] == self.num_tags

        # list to store the decoded paths
        best_tags_list = []

        # Start transition
        viterbi_score = []
        viterbi_score.append(self.start_transitions.data + emissions[0])
        viterbi_path = []

        # Here, viterbi_score is a list of shapes of (num_tags,) where value at index i stores
        # the score of the best tag sequence so far that ends with tag i
        # viterbi_path saves where the best tags candidate transitioned from; this is used
        # when we trace back the best tag sequence

        # Viterbi algorithm recursive case: we compute the score of the best tag sequence
        # for every possible next tag
        for i in range(1, max_sequence_length):
            # Broadcast viterbi score for every possible next tag
            broadcast_score = viterbi_score[i - 1].view(minibatch_size, -1, 1)
            # Broadcast emission score for every possible current tag
            broadcast_emission = emissions[i].view(minibatch_size, 1, -1)
            # Compute the score matrix of shape (num_tags, num_tags) where each entry at
            # row i and column j stores the score of transitioning from tag i to tag j
            # and emitting
            score = broadcast_score + self.transitions.data + broadcast_emission
            # Find the maximum score over all possible current tag
            best_score, best_path = score.max(1)  # (minibatch_size,num_tags,)
            # Save the score and the path
            viterbi_score.append(best_score)
            viterbi_path.append(best_path)

        # Now, compute the best path for each sample
        for idx in range(minibatch_size):
            # Find the tag which maximizes the score at the last timestep; this is our best tag
            # for the last timestep
            seq_end = sequence_lengths[idx]-1
            _, best_last_tag = (viterbi_score[seq_end][idx] + self.end_transitions.data).max(0)
            best_tags = [best_last_tag[0]]

            # We trace back where the best last tag comes from, append that to our best tag
            # sequence, and trace it back again, and so on
            for path in reversed(viterbi_path[:sequence_lengths[idx] - 1]):
                best_last_tag = path[idx][best_tags[-1]]
                best_tags.append(best_last_tag)

            # Reverse the order because we start from the last timestep
            best_tags.reverse()
            best_tags_list.append(best_tags)
        return best_tags_list

    @staticmethod
    def _log_sum_exp(tensor: Variable, dim: int) -> Variable:
        # Find the max value along `dim`
        offset, _ = tensor.max(dim)
        # Make offset broadcastable
        broadcast_offset = offset.unsqueeze(dim)
        # Perform log-sum-exp safely
        safe_log_sum_exp = torch.log(torch.sum(torch.exp(tensor - broadcast_offset), dim))
        # Add offset back
        return offset + safe_log_sum_exp

    def _new(self, *args, **kwargs) -> torch.FloatTensor:
        param = next(self.parameters())
        return param.data.new(*args, **kwargs)<|MERGE_RESOLUTION|>--- conflicted
+++ resolved
@@ -43,7 +43,6 @@
             raise ValueError(f'invalid number of tags: {num_tags}')
         super().__init__()
         self.num_tags = num_tags
-<<<<<<< HEAD
         if use_gpu:
             self.start_transitions = nn.Parameter(torch.Tensor(num_tags).cuda())
             self.end_transitions = nn.Parameter(torch.Tensor(num_tags).cuda())
@@ -52,14 +51,8 @@
             self.start_transitions = nn.Parameter(torch.Tensor(num_tags))
             self.end_transitions = nn.Parameter(torch.Tensor(num_tags))
             self.transitions = nn.Parameter(torch.Tensor(num_tags, num_tags))
-        self.reset_parameters()
-=======
-        self.start_transitions = nn.Parameter(torch.Tensor(num_tags))
-        self.end_transitions = nn.Parameter(torch.Tensor(num_tags))
-        self.transitions = nn.Parameter(torch.Tensor(num_tags, num_tags))
 
         self.initialize_parameters()
->>>>>>> d52f431d
 
     def initialize_parameters(self,
                               start_transitions=None,

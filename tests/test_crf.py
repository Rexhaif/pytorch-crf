import itertools
import math
import random

from pytest import approx
import pytest
import torch
import torch.nn as nn

from torchcrf import CRF

RANDOM_SEED = 1478754

random.seed(RANDOM_SEED)
torch.manual_seed(RANDOM_SEED)


def compute_score(crf, emission, tag):
    # emission: (seq_length, num_tags)
    assert emission.dim() == 2
    assert emission.size(0) == len(tag)
    assert emission.size(1) == crf.num_tags
    assert all(0 <= t < crf.num_tags for t in tag)

    # Add transitions score
    score = crf.start_transitions[tag[0]] + crf.end_transitions[tag[-1]]
    for cur_tag, next_tag in zip(tag, tag[1:]):
        score += crf.transitions[cur_tag, next_tag]

    # Add emission score
    for emit, t in zip(emission, tag):
        score += emit[t]

    return score


def make_crf(num_tags=5, batch_first=False):
    return CRF(num_tags, batch_first=batch_first)


def make_emissions(crf, seq_length=3, batch_size=2):
    em = torch.randn(seq_length, batch_size, crf.num_tags)
    if crf.batch_first:
        em = em.transpose(0, 1)
    return em


def make_tags(crf, seq_length=3, batch_size=2):
    # shape: (seq_length, batch_size)
    ts = torch.tensor([[random.randrange(crf.num_tags)
                        for b in range(batch_size)]
                       for _ in range(seq_length)],
                      dtype=torch.long)
    if crf.batch_first:
        ts = ts.transpose(0, 1)
    return ts


class TestInit:
    def test_minimal(self):
        num_tags = 10
        crf = CRF(num_tags)

        assert crf.num_tags == num_tags
        assert not crf.batch_first
        assert isinstance(crf.start_transitions, nn.Parameter)
        assert crf.start_transitions.shape == (num_tags, )
        assert isinstance(crf.end_transitions, nn.Parameter)
        assert crf.end_transitions.shape == (num_tags, )
        assert isinstance(crf.transitions, nn.Parameter)
        assert crf.transitions.shape == (num_tags, num_tags)
        assert repr(crf) == f'CRF(num_tags={num_tags})'

    def test_full(self):
        crf = CRF(10, batch_first=True)
        assert crf.batch_first

    def test_nonpositive_num_tags(self):
        with pytest.raises(ValueError) as excinfo:
            CRF(0)
        assert 'invalid number of tags: 0' in str(excinfo.value)


class TestForward:
    def test_works_with_mask(self):
        crf = make_crf()
        seq_length, batch_size = 3, 2

        # shape: (seq_length, batch_size, num_tags)
        emissions = make_emissions(crf, seq_length, batch_size)
        # shape: (seq_length, batch_size)
        tags = make_tags(crf, seq_length, batch_size)
        # mask should have size of (seq_length, batch_size)
        mask = torch.tensor([[1, 1, 1], [1, 1, 0]], dtype=torch.uint8).transpose(0, 1)

        # shape: ()
        llh = crf(emissions, tags, mask=mask)

        # shape: (batch_size, seq_length, num_tags)
        emissions = emissions.transpose(0, 1)
        # shape: (batch_size, seq_length)
        tags = tags.transpose(0, 1)
        # shape: (batch_size, seq_length)
        mask = mask.transpose(0, 1)

        # Compute log likelihood manually
        manual_llh = 0.
        for emission, tag, mask_ in zip(emissions, tags, mask):
            seq_len = mask_.sum()
            emission, tag = emission[:seq_len], tag[:seq_len]
            numerator = compute_score(crf, emission, tag)
            all_scores = [
                compute_score(crf, emission, t)
                for t in itertools.product(range(crf.num_tags), repeat=seq_len)
            ]
            denominator = math.log(sum(math.exp(s) for s in all_scores))
            manual_llh += numerator - denominator

        assert llh.item() == approx(manual_llh)
        llh.backward()  # ensure gradients can be computed

    def test_works_without_mask(self):
        crf = make_crf()
        # shape: (seq_length, batch_size, num_tags)
        emissions = make_emissions(crf)
        # shape: (seq_length, batch_size)
        tags = make_tags(crf)

        llh_no_mask = crf(emissions, tags)
        # No mask means the mask is all ones
        llh_mask = crf(emissions, tags, mask=torch.ones_like(tags).byte())

        assert llh_no_mask.item() == approx(llh_mask.item())

    def test_batched_loss(self):
        crf = make_crf()
        batch_size = 10

        # shape: (seq_length, batch_size, num_tags)
        emissions = make_emissions(crf, batch_size=batch_size)
        # shape: (seq_length, batch_size)
        tags = make_tags(crf, batch_size=batch_size)

        llh = crf(emissions, tags)
        assert torch.is_tensor(llh)
        assert llh.shape == ()

        total_llh = 0.
        for i in range(batch_size):
            # shape: (seq_length, 1, num_tags)
            emissions_ = emissions[:, i, :].unsqueeze(1)
            # shape: (seq_length, 1)
            tags_ = tags[:, i].unsqueeze(1)
            # shape: ()
            total_llh += crf(emissions_, tags_)

        assert llh.item() == approx(total_llh.item())

    def test_reduction_none(self):
        crf = make_crf()
        # shape: (seq_length, batch_size, num_tags)
        emissions = make_emissions(crf)
        # shape: (seq_length, batch_size)
        tags = make_tags(crf)

        seq_length, batch_size = tags.shape

        llh = crf(emissions, tags, reduction='none')

        assert torch.is_tensor(llh)
        assert llh.shape == (batch_size, )

        # shape: (batch_size, seq_length, num_tags)
        emissions = emissions.transpose(0, 1)
        # shape: (batch_size, seq_length)
        tags = tags.transpose(0, 1)

        # Compute log likelihood manually
        manual_llh = []
        for emission, tag in zip(emissions, tags):
            numerator = compute_score(crf, emission, tag)
            all_scores = [
                compute_score(crf, emission, t)
                for t in itertools.product(range(crf.num_tags), repeat=seq_length)
            ]
            denominator = math.log(sum(math.exp(s) for s in all_scores))
            manual_llh.append(numerator - denominator)

        for llh_, manual_llh_ in zip(llh, manual_llh):
            assert llh_.item() == approx(manual_llh_)

    def test_reduction_mean(self):
        crf = make_crf()
        # shape: (seq_length, batch_size, num_tags)
        emissions = make_emissions(crf)
        # shape: (seq_length, batch_size)
        tags = make_tags(crf)

        seq_length, batch_size = tags.shape

        llh = crf(emissions, tags, reduction='mean')

        assert torch.is_tensor(llh)
        assert llh.shape == ()

        # shape: (batch_size, seq_length, num_tags)
        emissions = emissions.transpose(0, 1)
        # shape: (batch_size, seq_length)
        tags = tags.transpose(0, 1)

        # Compute log likelihood manually
        manual_llh = 0
        for emission, tag in zip(emissions, tags):
            numerator = compute_score(crf, emission, tag)
            all_scores = [
                compute_score(crf, emission, t)
                for t in itertools.product(range(crf.num_tags), repeat=seq_length)
            ]
            denominator = math.log(sum(math.exp(s) for s in all_scores))
            manual_llh += numerator - denominator

        assert llh.item() == approx(manual_llh / batch_size)

    def test_reduction_token_mean(self):
        crf = make_crf()
        seq_length, batch_size = 3, 2

        # shape: (seq_length, batch_size, num_tags)
        emissions = make_emissions(crf, seq_length, batch_size)
        # shape: (seq_length, batch_size)
        tags = make_tags(crf, seq_length, batch_size)
        # mask should have size of (seq_length, batch_size)
        mask = torch.tensor([[1, 1, 1], [1, 1, 0]], dtype=torch.uint8).transpose(0, 1)

        llh = crf(emissions, tags, mask=mask, reduction='token_mean')

        assert torch.is_tensor(llh)
        assert llh.shape == ()

        # shape: (batch_size, seq_length, num_tags)
        emissions = emissions.transpose(0, 1)
        # shape: (batch_size, seq_length)
        tags = tags.transpose(0, 1)
        # shape: (batch_size, seq_length)
        mask = mask.transpose(0, 1)

        # Compute log likelihood manually
        manual_llh, n_tokens = 0, 0
        for emission, tag, mask_ in zip(emissions, tags, mask):
            seq_len = mask_.sum()
            emission, tag = emission[:seq_len], tag[:seq_len]
            numerator = compute_score(crf, emission, tag)
            all_scores = [
                compute_score(crf, emission, t)
                for t in itertools.product(range(crf.num_tags), repeat=seq_len)
            ]
            denominator = math.log(sum(math.exp(s) for s in all_scores))
            manual_llh += numerator - denominator
            n_tokens += seq_len

        assert llh.item() == approx(manual_llh / n_tokens)

    def test_batch_first(self):
        crf = make_crf()
        # shape: (seq_length, batch_size, num_tags)
        emissions = make_emissions(crf)
        # shape: (seq_length, batch_size)
        tags = make_tags(crf)
        llh = crf(emissions, tags)

        crf_bf = make_crf(batch_first=True)
        # Copy parameter values from non-batch-first CRF; requires_grad must be False
        # to avoid runtime error of in-place operation on a leaf variable
        crf_bf.start_transitions.requires_grad_(False).copy_(crf.start_transitions)
        crf_bf.end_transitions.requires_grad_(False).copy_(crf.end_transitions)
        crf_bf.transitions.requires_grad_(False).copy_(crf.transitions)

        # shape: (batch_size, seq_length, num_tags)
        emissions = emissions.transpose(0, 1)
        # shape: (batch_size, seq_length)
        tags = tags.transpose(0, 1)
        llh_bf = crf_bf(emissions, tags)

        assert llh.item() == approx(llh_bf.item())

    def test_emissions_has_bad_number_of_dimension(self):
        emissions = torch.randn(1, 2)
        tags = torch.empty(2, 2, dtype=torch.long)
        crf = make_crf()

        with pytest.raises(ValueError) as excinfo:
            crf(emissions, tags)
        assert 'emissions must have dimension of 3, got 2' in str(excinfo.value)

    def test_emissions_and_tags_size_mismatch(self):
        emissions = torch.randn(1, 2, 3)
        tags = torch.empty(2, 2, dtype=torch.long)
        crf = make_crf(3)

        with pytest.raises(ValueError) as excinfo:
            crf(emissions, tags)
        assert (
            'the first two dimensions of emissions and tags must match, '
            'got (1, 2) and (2, 2)') in str(excinfo.value)

    def test_emissions_last_dimension_not_equal_to_number_of_tags(self):
        emissions = torch.randn(1, 2, 3)
        tags = torch.empty(1, 2, dtype=torch.long)
        crf = make_crf(10)

        with pytest.raises(ValueError) as excinfo:
            crf(emissions, tags)
        assert 'expected last dimension of emissions is 10, got 3' in str(excinfo.value)

    def test_first_timestep_mask_is_not_all_on(self):
        emissions = torch.randn(3, 2, 4)
        tags = torch.empty(3, 2, dtype=torch.long)
        mask = torch.tensor([[1, 1, 1], [0, 0, 0]], dtype=torch.uint8).transpose(0, 1)
        crf = make_crf(4)

        with pytest.raises(ValueError) as excinfo:
            crf(emissions, tags, mask=mask)
        assert 'mask of the first timestep must all be on' in str(excinfo.value)

        emissions = emissions.transpose(0, 1)
        tags = tags.transpose(0, 1)
        mask = mask.transpose(0, 1)
        crf = make_crf(4, batch_first=True)

        with pytest.raises(ValueError) as excinfo:
            crf(emissions, tags, mask=mask)
        assert 'mask of the first timestep must all be on' in str(excinfo.value)

    def test_invalid_reduction(self):
        crf = make_crf()
        emissions = make_emissions(crf)
        tags = make_tags(crf)

        with pytest.raises(ValueError) as excinfo:
            crf(emissions, tags, reduction='foo')
        assert 'invalid reduction: foo' in str(excinfo.value)


class TestDecode:
    def test_works_with_mask(self):
        crf = make_crf()
        seq_length, batch_size = 3, 2

        # shape: (seq_length, batch_size, num_tags)
        emissions = make_emissions(crf, seq_length, batch_size)
        # mask should be (seq_length, batch_size)
        mask = torch.tensor([[1, 1, 1], [1, 1, 0]], dtype=torch.uint8).transpose(0, 1)

        best_tags = crf.decode(emissions, mask=mask)

        # shape: (batch_size, seq_length, num_tags)
        emissions = emissions.transpose(0, 1)
        # shape: (batch_size, seq_length)
        mask = mask.transpose(0, 1)

        # Compute best tag manually
        for emission, best_tag, mask_ in zip(emissions, best_tags, mask):
            seq_len = mask_.sum()
            assert len(best_tag) == seq_len
            assert all(isinstance(t, int) for t in best_tag)
            emission = emission[:seq_len]
            manual_best_tag = max(
                itertools.product(range(crf.num_tags), repeat=seq_len),
                key=lambda t: compute_score(crf, emission, t))
            assert tuple(best_tag) == manual_best_tag

    def test_works_without_mask(self):
        crf = make_crf()
        # shape: (seq_length, batch_size, num_tags)
        emissions = make_emissions(crf)

        best_tags_no_mask = crf.decode(emissions)
        # No mask means mask is all ones
        best_tags_mask = crf.decode(
            emissions, mask=emissions.new_ones(emissions.shape[:2]).byte())

        assert best_tags_no_mask == best_tags_mask

    def test_batched_decode(self):
        crf = make_crf()
        batch_size, seq_length = 2, 3

        # shape: (seq_length, batch_size, num_tags)
        emissions = make_emissions(crf, seq_length, batch_size)
        # shape: (seq_length, batch_size)
        mask = torch.tensor([[1, 1, 1], [1, 1, 0]], dtype=torch.uint8).transpose(0, 1)

        batched = crf.decode(emissions, mask=mask)

        non_batched = []
        for i in range(batch_size):
            # shape: (seq_length, 1, num_tags)
            emissions_ = emissions[:, i, :].unsqueeze(1)
            # shape: (seq_length, 1)
            mask_ = mask[:, i].unsqueeze(1)

            result = crf.decode(emissions_, mask=mask_)
            assert len(result) == 1
            non_batched.append(result[0])

        assert non_batched == batched

    def test_batch_first(self):
        crf = make_crf()
        # shape: (seq_length, batch_size, num_tags)
        emissions = make_emissions(crf)
        best_tags = crf.decode(emissions)

        crf_bf = make_crf(batch_first=True)
        # Copy parameter values from non-batch-first CRF; requires_grad must be False
        # to avoid runtime error of in-place operation on a leaf variable
        crf_bf.start_transitions.requires_grad_(False).copy_(crf.start_transitions)
        crf_bf.end_transitions.requires_grad_(False).copy_(crf.end_transitions)
        crf_bf.transitions.requires_grad_(False).copy_(crf.transitions)

        # shape: (batch_size, seq_length, num_tags)
        emissions = emissions.transpose(0, 1)
        best_tags_bf = crf_bf.decode(emissions)

        assert best_tags == best_tags_bf

    def test_emissions_has_bad_number_of_dimension(self):
        emissions = torch.randn(1, 2)
        crf = make_crf()

        with pytest.raises(ValueError) as excinfo:
            crf.decode(emissions)
        assert 'emissions must have dimension of 3, got 2' in str(excinfo.value)

    def test_emissions_last_dimension_not_equal_to_number_of_tags(self):
        emissions = torch.randn(1, 2, 3)
        crf = make_crf(10)

        with pytest.raises(ValueError) as excinfo:
            crf.decode(emissions)
        assert 'expected last dimension of emissions is 10, got 3' in str(excinfo.value)

    def test_emissions_and_mask_size_mismatch(self):
        emissions = torch.randn(1, 2, 3)
        mask = torch.tensor([[1, 1], [1, 0]], dtype=torch.uint8)
        crf = make_crf(3)

        with pytest.raises(ValueError) as excinfo:
            crf.decode(emissions, mask=mask)
        assert (
            'the first two dimensions of emissions and mask must match, '
            'got (1, 2) and (2, 2)') in str(excinfo.value)

    def test_first_timestep_mask_is_not_all_on(self):
        emissions = torch.randn(3, 2, 4)
        mask = torch.tensor([[1, 1, 1], [0, 0, 0]], dtype=torch.uint8).transpose(0, 1)
        crf = make_crf(4)

        with pytest.raises(ValueError) as excinfo:
            crf.decode(emissions, mask=mask)
        assert 'mask of the first timestep must all be on' in str(excinfo.value)

        emissions = emissions.transpose(0, 1)
        mask = mask.transpose(0, 1)
        crf = make_crf(4, batch_first=True)

<<<<<<< HEAD
        assert non_batched == batched

    def test_marginal_prob(self):
        crf = make_crf()
        seq_length, batch_size = 3, 2
        emissions = make_emissions(seq_length, batch_size, crf.num_tags)
        # mask should be (seq_length, batch_size)
        mask = torch.autograd.Variable(torch.ByteTensor([
            [1, 1],
            [1, 1],
            [1, 0],
        ]))

        probs = crf.compute_log_marginal_probabilities(emissions, mask=mask)

        assert probs.shape == emissions.shape
=======
        with pytest.raises(ValueError) as excinfo:
            crf.decode(emissions, mask=mask)
        assert 'mask of the first timestep must all be on' in str(excinfo.value)
>>>>>>> 54945faa
<|MERGE_RESOLUTION|>--- conflicted
+++ resolved
@@ -7,7 +7,7 @@
 import torch
 import torch.nn as nn
 
-from torchcrf import CRF
+from pytorchcrf.torchcrf import CRF
 
 RANDOM_SEED = 1478754
 
@@ -464,13 +464,15 @@
         mask = mask.transpose(0, 1)
         crf = make_crf(4, batch_first=True)
 
-<<<<<<< HEAD
-        assert non_batched == batched
+        with pytest.raises(ValueError) as excinfo:
+            crf.decode(emissions, mask=mask)
+        assert 'mask of the first timestep must all be on' in str(excinfo.value)
 
     def test_marginal_prob(self):
         crf = make_crf()
         seq_length, batch_size = 3, 2
-        emissions = make_emissions(seq_length, batch_size, crf.num_tags)
+        
+        emissions = make_emissions(crf, batch_size, seq_length)
         # mask should be (seq_length, batch_size)
         mask = torch.autograd.Variable(torch.ByteTensor([
             [1, 1],
@@ -480,9 +482,4 @@
 
         probs = crf.compute_log_marginal_probabilities(emissions, mask=mask)
 
-        assert probs.shape == emissions.shape
-=======
-        with pytest.raises(ValueError) as excinfo:
-            crf.decode(emissions, mask=mask)
-        assert 'mask of the first timestep must all be on' in str(excinfo.value)
->>>>>>> 54945faa
+        assert probs.shape == emissions.shape